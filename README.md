# Larafony

![Larafony Logo](logo.png)

**Larafony** is a modern, lightweight PHP framework that combines the **developer experience of Laravel**, the **robustness of Symfony**, and the **power of PHP 8.5** — all without compromise.  
It’s designed for **production-grade applications**, not tutorials or demos.

---

## ✨ Key Features

- **⚙️ Built on PSR Standards**  
  Full support for **PSR-7 (HTTP)**, **PSR-11 (Container)**, **PSR-15 (Middleware)**, and **PSR-3 (Logger)**.  
  Interoperability at its core — use any compliant library or component you prefer.

- **🧩 Attribute-Based Design**  
  Fully powered by **PHP Attributes**, bringing clean syntax and native reflection instead of verbose annotations or configuration files.

- **🔓 Not Locked into One Ecosystem**  
  You’re free to choose your tools. Larafony works seamlessly with:
    - **Inertia.js**
    - **Vue.js**
    - **Blade**
    - **Twig**

- **🪶 Minimal Dependencies**  
  A **minimal `composer.json`** — PSR packages only. No unnecessary framework bloat.

- **🧱 Custom Middleware Stack**  
  A powerful yet simple **middleware pipeline**, inspired by PSR-15 and fine-tuned for performance.

- **📊 Built-in Backend Analytics**  
  Privacy-friendly, **cookie-free analytics**, with no dependence on Google or external trackers.

---

## 🚀 Philosophy

> **Larafony** exists for developers who love the elegance of Laravel, the discipline of Symfony, and the freedom of pure PHP.  
> It’s opinionated where it matters — and unopinionated everywhere else.

- **Production-ready from day one**
- **Framework-agnostic mindset**
- **Performance-first architecture**
- **Readable, modern PHP code**

---

## 🧰 Requirements

- PHP ≥ 8.5
- Composer
- PSR-compliant HTTP and container packages (installed automatically)

## 🧭 Roadmap

> Each chapter is developed in a separate branch and includes unit tests using PHPUnit.

### 🧩 Core Foundation
- [x] Base framework configuration — [Chapter 1](docs/Larafony/chapter1.md)
- [x] Simple error handling — [Chapter 2](docs/Larafony/chapter_2.md)
- [x] Simple timer using PSR-20 (Simple Carbon replacement) — [Chapter 3](docs/Larafony/chapter_3.md)
<<<<<<< HEAD
- [x] HTTP requests with PSR-7/PSR-17 (Simple Web Kernel) — [Chapter 4](docs/Larafony/chapter_4.md)
- [x] Dependency Injection using PSR-11 — [Chapter 5](docs/Larafony/chapter_5.md)
=======
- [ ] HTTP requests with PSR-7/PSR-17 (Simple Web Kernel) — [Chapter 4](docs/Larafony/chapter_4.md)
- [ ] Dependency Injection using PSR-11 — [Chapter 5](docs/Larafony/chapter_5.md)
>>>>>>> dba9525a

### 🌐 HTTP Layer
- [x] Routing using PSR-15 — [Chapter 6](docs/Larafony/chapter_6.md)
- [x] HTTP client using PSR-18 (Simple Guzzle replacement) — [Chapter 7](docs/Larafony/chapter_7.md)
- [x] Environment variables and configuration — [Chapter 8](docs/Larafony/chapter_8.md)

### ⚙️ Console & Database
<<<<<<< HEAD
- [x] Console Kernel — [Chapter 9](docs/Larafony/chapter9.md)
- [x] MySQL Schema Builder — [Chapter 10](docs/Larafony/chapter10.md)
- [x] MySQL Query Builder — [Chapter 11](docs/Larafony/chapter11.md)
- [x] MySQL Migrations — [Chapter 12](docs/Larafony/chapter12.md)
- [x] ORM (ActiveRecord with Property Observers) — [Chapter 13](docs/Larafony/chapter13.md)

### 🧱 Application Layer
- [x] Logging System (PSR-3) — [Chapter 14](docs/Larafony/chapter14.md)
- [x] Middleware System (PSR-15) + Advanced routing — [Chapter 15](docs/Larafony/chapter15.md)
=======
- [x] Console Kernel — [Chapter 9](docs/Larafony/chapter_9.md)
- [x] MySQL Schema Builder — [Chapter 10](docs/Larafony/chapter_10.md)
- [x] MySQL Query Builder — [Chapter 11](docs/Larafony/chapter_11.md)
- [x] MySQL Migrations — [Chapter 12](docs/Larafony/chapter_12.md)
- [x] ORM (ActiveRecord with Property Observers) — [Chapter 13](docs/Larafony/chapter_13.md)

### 🧱 Application Layer
- [x] Logging System (PSR-3) — [Chapter 14](docs/Larafony/chapter_14.md)
- [x] Middleware System (PSR-15) + Advanced routing — [Chapter 14](docs/Larafony/chapter_15.md)
>>>>>>> dba9525a
- [ ] DTO-based Form Validation — Chapter 16

### 🎨 View Layer
- [ ] Custom Blade Parser — Chapter 17
- [ ] Twig Wrapper — Chapter 18
- [ ] Inertia.js Middleware (Vue.js SPA) — Chapter 19

### 💥 Error Handling
- [ ] Advanced Web Error Handling — Chapter 20
- [ ] Advanced Console Error Handling — Chapter 21`

### 🔐 Security & Communication
- [ ] Encrypted Cookies and Sessions — Chapter 22
- [ ] Sending Emails (Symfony Mailer) — Chapter 23
- [ ] Authorization System — Chapter 24
- [ ] Cache Optimization (PSR-6) — Chapter 25
- [ ] Event System (PSR-14 and alternatives) — Chapter 26
- [ ] Jobs and Queues — Chapter 27
- [ ] Simple WebSockets (almost from scratch) — Chapter 28
<<<<<<< HEAD
- [ ] PSR — A new way of communication — Chapter 29
=======
- [ ] MCP — A new way of communication — Chapter 29
>>>>>>> dba9525a

### 🧭 Meta
- [ ] Why Larafony — Comparing with Laravel, Symfony, CodeIgniter — Chapter 30


## 🚀 Learn How It’s Built—From Scratch

Interested in **how Larafony is built step by step?**

Check out my full PHP 8.5 course, where I explain everything from architecture to implementation — no magic, just clean code.

👉 Get it now at [masterphp.eu](https://masterphp.eu)

## Additional Resources

- [PSR Standards](https://www.php-fig.org/psr/)
- [PHPUnit Documentation](https://phpunit.de/)
- [PHPStan Documentation](https://phpstan.org/)
- [Composer Documentation](https://getcomposer.org/doc/)<|MERGE_RESOLUTION|>--- conflicted
+++ resolved
@@ -1,140 +1,119 @@
-# Larafony
-
-![Larafony Logo](logo.png)
-
-**Larafony** is a modern, lightweight PHP framework that combines the **developer experience of Laravel**, the **robustness of Symfony**, and the **power of PHP 8.5** — all without compromise.  
-It’s designed for **production-grade applications**, not tutorials or demos.
-
----
-
-## ✨ Key Features
-
-- **⚙️ Built on PSR Standards**  
-  Full support for **PSR-7 (HTTP)**, **PSR-11 (Container)**, **PSR-15 (Middleware)**, and **PSR-3 (Logger)**.  
-  Interoperability at its core — use any compliant library or component you prefer.
-
-- **🧩 Attribute-Based Design**  
-  Fully powered by **PHP Attributes**, bringing clean syntax and native reflection instead of verbose annotations or configuration files.
-
-- **🔓 Not Locked into One Ecosystem**  
-  You’re free to choose your tools. Larafony works seamlessly with:
-    - **Inertia.js**
-    - **Vue.js**
-    - **Blade**
-    - **Twig**
-
-- **🪶 Minimal Dependencies**  
-  A **minimal `composer.json`** — PSR packages only. No unnecessary framework bloat.
-
-- **🧱 Custom Middleware Stack**  
-  A powerful yet simple **middleware pipeline**, inspired by PSR-15 and fine-tuned for performance.
-
-- **📊 Built-in Backend Analytics**  
-  Privacy-friendly, **cookie-free analytics**, with no dependence on Google or external trackers.
-
----
-
-## 🚀 Philosophy
-
-> **Larafony** exists for developers who love the elegance of Laravel, the discipline of Symfony, and the freedom of pure PHP.  
-> It’s opinionated where it matters — and unopinionated everywhere else.
-
-- **Production-ready from day one**
-- **Framework-agnostic mindset**
-- **Performance-first architecture**
-- **Readable, modern PHP code**
-
----
-
-## 🧰 Requirements
-
-- PHP ≥ 8.5
-- Composer
-- PSR-compliant HTTP and container packages (installed automatically)
-
-## 🧭 Roadmap
-
-> Each chapter is developed in a separate branch and includes unit tests using PHPUnit.
-
-### 🧩 Core Foundation
-- [x] Base framework configuration — [Chapter 1](docs/Larafony/chapter1.md)
-- [x] Simple error handling — [Chapter 2](docs/Larafony/chapter_2.md)
-- [x] Simple timer using PSR-20 (Simple Carbon replacement) — [Chapter 3](docs/Larafony/chapter_3.md)
-<<<<<<< HEAD
-- [x] HTTP requests with PSR-7/PSR-17 (Simple Web Kernel) — [Chapter 4](docs/Larafony/chapter_4.md)
-- [x] Dependency Injection using PSR-11 — [Chapter 5](docs/Larafony/chapter_5.md)
-=======
-- [ ] HTTP requests with PSR-7/PSR-17 (Simple Web Kernel) — [Chapter 4](docs/Larafony/chapter_4.md)
-- [ ] Dependency Injection using PSR-11 — [Chapter 5](docs/Larafony/chapter_5.md)
->>>>>>> dba9525a
-
-### 🌐 HTTP Layer
-- [x] Routing using PSR-15 — [Chapter 6](docs/Larafony/chapter_6.md)
-- [x] HTTP client using PSR-18 (Simple Guzzle replacement) — [Chapter 7](docs/Larafony/chapter_7.md)
-- [x] Environment variables and configuration — [Chapter 8](docs/Larafony/chapter_8.md)
-
-### ⚙️ Console & Database
-<<<<<<< HEAD
-- [x] Console Kernel — [Chapter 9](docs/Larafony/chapter9.md)
-- [x] MySQL Schema Builder — [Chapter 10](docs/Larafony/chapter10.md)
-- [x] MySQL Query Builder — [Chapter 11](docs/Larafony/chapter11.md)
-- [x] MySQL Migrations — [Chapter 12](docs/Larafony/chapter12.md)
-- [x] ORM (ActiveRecord with Property Observers) — [Chapter 13](docs/Larafony/chapter13.md)
-
-### 🧱 Application Layer
-- [x] Logging System (PSR-3) — [Chapter 14](docs/Larafony/chapter14.md)
-- [x] Middleware System (PSR-15) + Advanced routing — [Chapter 15](docs/Larafony/chapter15.md)
-=======
-- [x] Console Kernel — [Chapter 9](docs/Larafony/chapter_9.md)
-- [x] MySQL Schema Builder — [Chapter 10](docs/Larafony/chapter_10.md)
-- [x] MySQL Query Builder — [Chapter 11](docs/Larafony/chapter_11.md)
-- [x] MySQL Migrations — [Chapter 12](docs/Larafony/chapter_12.md)
-- [x] ORM (ActiveRecord with Property Observers) — [Chapter 13](docs/Larafony/chapter_13.md)
-
-### 🧱 Application Layer
-- [x] Logging System (PSR-3) — [Chapter 14](docs/Larafony/chapter_14.md)
-- [x] Middleware System (PSR-15) + Advanced routing — [Chapter 14](docs/Larafony/chapter_15.md)
->>>>>>> dba9525a
-- [ ] DTO-based Form Validation — Chapter 16
-
-### 🎨 View Layer
-- [ ] Custom Blade Parser — Chapter 17
-- [ ] Twig Wrapper — Chapter 18
-- [ ] Inertia.js Middleware (Vue.js SPA) — Chapter 19
-
-### 💥 Error Handling
-- [ ] Advanced Web Error Handling — Chapter 20
-- [ ] Advanced Console Error Handling — Chapter 21`
-
-### 🔐 Security & Communication
-- [ ] Encrypted Cookies and Sessions — Chapter 22
-- [ ] Sending Emails (Symfony Mailer) — Chapter 23
-- [ ] Authorization System — Chapter 24
-- [ ] Cache Optimization (PSR-6) — Chapter 25
-- [ ] Event System (PSR-14 and alternatives) — Chapter 26
-- [ ] Jobs and Queues — Chapter 27
-- [ ] Simple WebSockets (almost from scratch) — Chapter 28
-<<<<<<< HEAD
-- [ ] PSR — A new way of communication — Chapter 29
-=======
-- [ ] MCP — A new way of communication — Chapter 29
->>>>>>> dba9525a
-
-### 🧭 Meta
-- [ ] Why Larafony — Comparing with Laravel, Symfony, CodeIgniter — Chapter 30
-
-
-## 🚀 Learn How It’s Built—From Scratch
-
-Interested in **how Larafony is built step by step?**
-
-Check out my full PHP 8.5 course, where I explain everything from architecture to implementation — no magic, just clean code.
-
-👉 Get it now at [masterphp.eu](https://masterphp.eu)
-
-## Additional Resources
-
-- [PSR Standards](https://www.php-fig.org/psr/)
-- [PHPUnit Documentation](https://phpunit.de/)
-- [PHPStan Documentation](https://phpstan.org/)
+# Larafony
+
+![Larafony Logo](logo.png)
+
+**Larafony** is a modern, lightweight PHP framework that combines the **developer experience of Laravel**, the **robustness of Symfony**, and the **power of PHP 8.5** — all without compromise.  
+It’s designed for **production-grade applications**, not tutorials or demos.
+
+---
+
+## ✨ Key Features
+
+- **⚙️ Built on PSR Standards**  
+  Full support for **PSR-7 (HTTP)**, **PSR-11 (Container)**, **PSR-15 (Middleware)**, and **PSR-3 (Logger)**.  
+  Interoperability at its core — use any compliant library or component you prefer.
+
+- **🧩 Attribute-Based Design**  
+  Fully powered by **PHP Attributes**, bringing clean syntax and native reflection instead of verbose annotations or configuration files.
+
+- **🔓 Not Locked into One Ecosystem**  
+  You’re free to choose your tools. Larafony works seamlessly with:
+    - **Inertia.js**
+    - **Vue.js**
+    - **Blade**
+    - **Twig**
+
+- **🪶 Minimal Dependencies**  
+  A **minimal `composer.json`** — PSR packages only. No unnecessary framework bloat.
+
+- **🧱 Custom Middleware Stack**  
+  A powerful yet simple **middleware pipeline**, inspired by PSR-15 and fine-tuned for performance.
+
+- **📊 Built-in Backend Analytics**  
+  Privacy-friendly, **cookie-free analytics**, with no dependence on Google or external trackers.
+
+---
+
+## 🚀 Philosophy
+
+> **Larafony** exists for developers who love the elegance of Laravel, the discipline of Symfony, and the freedom of pure PHP.  
+> It’s opinionated where it matters — and unopinionated everywhere else.
+
+- **Production-ready from day one**
+- **Framework-agnostic mindset**
+- **Performance-first architecture**
+- **Readable, modern PHP code**
+
+---
+
+## 🧰 Requirements
+
+- PHP ≥ 8.5
+- Composer
+- PSR-compliant HTTP and container packages (installed automatically)
+
+## 🧭 Roadmap
+
+> Each chapter is developed in a separate branch and includes unit tests using PHPUnit.
+
+### 🧩 Core Foundation
+- [x] Base framework configuration — [Chapter 1](docs/Larafony/chapter1.md)
+- [x] Simple error handling — [Chapter 2](docs/Larafony/chapter_2.md)
+- [x] Simple timer using PSR-20 (Simple Carbon replacement) — [Chapter 3](docs/Larafony/chapter_3.md)
+- [ ] HTTP requests with PSR-7/PSR-17 (Simple Web Kernel) — [Chapter 4](docs/Larafony/chapter_4.md)
+- [ ] Dependency Injection using PSR-11 — [Chapter 5](docs/Larafony/chapter_5.md)
+
+### 🌐 HTTP Layer
+- [x] Routing using PSR-15 — [Chapter 6](docs/Larafony/chapter_6.md)
+- [x] HTTP client using PSR-18 (Simple Guzzle replacement) — [Chapter 7](docs/Larafony/chapter_7.md)
+- [x] Environment variables and configuration — [Chapter 8](docs/Larafony/chapter_8.md)
+
+### ⚙️ Console & Database
+- [x] Console Kernel — [Chapter 9](docs/Larafony/chapter_9.md)
+- [x] MySQL Schema Builder — [Chapter 10](docs/Larafony/chapter_10.md)
+- [x] MySQL Query Builder — [Chapter 11](docs/Larafony/chapter_11.md)
+- [x] MySQL Migrations — [Chapter 12](docs/Larafony/chapter_12.md)
+- [x] ORM (ActiveRecord with Property Observers) — [Chapter 13](docs/Larafony/chapter_13.md)
+
+### 🧱 Application Layer
+- [x] Logging System (PSR-3) — [Chapter 14](docs/Larafony/chapter_14.md)
+- [x] Middleware System (PSR-15) + Advanced routing — [Chapter 14](docs/Larafony/chapter_15.md)
+- [ ] DTO-based Form Validation — Chapter 16
+
+### 🎨 View Layer
+- [ ] Custom Blade Parser — Chapter 17
+- [ ] Twig Wrapper — Chapter 18
+- [ ] Inertia.js Middleware (Vue.js SPA) — Chapter 19
+
+### 💥 Error Handling
+- [ ] Advanced Web Error Handling — Chapter 20
+- [ ] Advanced Console Error Handling — Chapter 21`
+
+### 🔐 Security & Communication
+- [ ] Encrypted Cookies and Sessions — Chapter 22
+- [ ] Sending Emails (Symfony Mailer) — Chapter 23
+- [ ] Authorization System — Chapter 24
+- [ ] Cache Optimization (PSR-6) — Chapter 25
+- [ ] Event System (PSR-14 and alternatives) — Chapter 26
+- [ ] Jobs and Queues — Chapter 27
+- [ ] Simple WebSockets (almost from scratch) — Chapter 28
+- [ ] MCP — A new way of communication — Chapter 29
+
+### 🧭 Meta
+- [ ] Why Larafony — Comparing with Laravel, Symfony, CodeIgniter — Chapter 30
+
+
+## 🚀 Learn How It’s Built—From Scratch
+
+Interested in **how Larafony is built step by step?**
+
+Check out my full PHP 8.5 course, where I explain everything from architecture to implementation — no magic, just clean code.
+
+👉 Get it now at [masterphp.eu](https://masterphp.eu)
+
+## Additional Resources
+
+- [PSR Standards](https://www.php-fig.org/psr/)
+- [PHPUnit Documentation](https://phpunit.de/)
+- [PHPStan Documentation](https://phpstan.org/)
 - [Composer Documentation](https://getcomposer.org/doc/)