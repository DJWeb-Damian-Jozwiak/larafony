--- conflicted
+++ resolved
@@ -1,129 +1,122 @@
-# Larafony
-
-![Larafony Logo](logo.png)
-
-**Larafony** is a modern, lightweight PHP framework that combines the **developer experience of Laravel**, the **robustness of Symfony**, and the **power of PHP 8.5** — all without compromise.  
-It’s designed for **production-grade applications**, not tutorials or demos.
-
----
-
-## ✨ Key Features
-
-- **⚙️ Built on PSR Standards**  
-  Full support for **PSR-7 (HTTP)**, **PSR-11 (Container)**, **PSR-15 (Middleware)**, and **PSR-3 (Logger)**.  
-  Interoperability at its core — use any compliant library or component you prefer.
-
-- **🧩 Attribute-Based Design**  
-  Fully powered by **PHP Attributes**, bringing clean syntax and native reflection instead of verbose annotations or configuration files.
-
-- **🔓 Not Locked into One Ecosystem**  
-  You’re free to choose your tools. Larafony works seamlessly with:
-    - **Inertia.js**
-    - **Vue.js**
-    - **Blade**
-    - **Twig**
-
-- **🪶 Minimal Dependencies**  
-  A **minimal `composer.json`** — PSR packages only. No unnecessary framework bloat.
-
-- **🧱 Custom Middleware Stack**  
-  A powerful yet simple **middleware pipeline**, inspired by PSR-15 and fine-tuned for performance.
-
-- **📊 Built-in Backend Analytics**  
-  Privacy-friendly, **cookie-free analytics**, with no dependence on Google or external trackers.
-
----
-
-## 🚀 Philosophy
-
-> **Larafony** exists for developers who love the elegance of Laravel, the discipline of Symfony, and the freedom of pure PHP.  
-> It’s opinionated where it matters — and unopinionated everywhere else.
-
-- **Production-ready from day one**
-- **Framework-agnostic mindset**
-- **Performance-first architecture**
-- **Readable, modern PHP code**
-
----
-
-## 🧰 Requirements
-
-- PHP ≥ 8.5
-- Composer
-- PSR-compliant HTTP and container packages (installed automatically)
-
-## 🧭 Roadmap
-
-> Each chapter is developed in a separate branch and includes unit tests using PHPUnit.
-
-### 🧩 Core Foundation
-- [x] Base framework configuration — [Chapter 1](docs/Larafony/chapter1.md)
-<<<<<<< HEAD
-- [x] Simple error handling — [Chapter 2](docs/Larafony/chapter2.md)
-- [x] Simple timer using PSR-20 (Simple Carbon replacement) — [Chapter 3](docs/Larafony/chapter3.md)
-- [x] Dependency Injection using PSR-11 — [Chapter 4](docs/Larafony/chapter4.md)
-- [x] HTTP requests with PSR-7/PSR-17 (Simple Web Kernel) — [Chapter 5](docs/Larafony/chapter5.md) 
-=======
-- [x] Simple error handling — [Chapter 2](docs/Larafony/chapter_2.md)
-- [x] Simple timer using PSR-20 (Simple Carbon replacement) — [Chapter 3](docs/Larafony/chapter_3.md)
-- [ ] HTTP requests with PSR-7/PSR-17 (Simple Web Kernel) — Chapter 4
-- [ ] Dependency Injection using PSR-11 — Chapter 5
->>>>>>> 4fc0ab22
-
-### 🌐 HTTP Layer
-- [ ] Routing using PSR-15 — Chapter 6
-- [ ] HTTP client using PSR-18 (Simple Guzzle replacement) — Chapter 7
-- [ ] Environment variables and configuration — Chapter 8
-
-### ⚙️ Console & Database
-- [ ] Console Kernel — Chapter 9
-- [ ] DBAL Core & Contracts — Chapter 10
-- [ ] MySQL Schema Builder — Chapter 11
-- [ ] MySQL Query Builder — Chapter 12
-- [ ] MySQL Migrations — Chapter 13
-- [ ] ORM — Chapter 14
-
-### 🧱 Application Layer
-- [ ] Logging System (PSR-3) — Chapter 15
-- [ ] Middleware System (PSR-15) — Chapter 16
-- [ ] Advanced Routing — Chapter 17
-- [ ] DTO-based Form Validation — Chapter 18
-
-### 🎨 View Layer
-- [ ] View Core & Contracts — Chapter 19
-- [ ] Custom Blade Parser — Chapter 20
-- [ ] Twig Wrapper — Chapter 21
-- [ ] Inertia.js Middleware (Vue.js SPA) — Chapter 22
-
-### 💥 Error Handling
-- [ ] Advanced Web Error Handling — Chapter 23
-- [ ] Advanced Console Error Handling — Chapter 24
-
-### 🔐 Security & Communication
-- [ ] Encrypted Cookies and Sessions — Chapter 25
-- [ ] Sending Emails (Symfony Mailer) — Chapter 26
-- [ ] Authorization System — Chapter 27
-- [ ] Cache Optimization (PSR-6) — Chapter 28
-- [ ] Event System (PSR-14 and alternatives) — Chapter 29
-- [ ] Jobs and Queues — Chapter 30
-- [ ] Simple WebSockets (almost from scratch) — Chapter 31
-- [ ] PSR — A new way of communication — Chapter 32
-
-### 🧭 Meta
-- [ ] Why Larafony — Comparing with Laravel, Symfony, CodeIgniter — Chapter 33
-
-
-## 🚀 Learn How It’s Built—From Scratch
-
-Interested in **how Larafony is built step by step?**
-
-Check out my full PHP 8.5 course, where I explain everything from architecture to implementation — no magic, just clean code.
-
-👉 Get it now at [masterphp.eu](https://masterphp.eu)
-
-## Additional Resources
-
-- [PSR Standards](https://www.php-fig.org/psr/)
-- [PHPUnit Documentation](https://phpunit.de/)
-- [PHPStan Documentation](https://phpstan.org/)
+# Larafony
+
+![Larafony Logo](logo.png)
+
+**Larafony** is a modern, lightweight PHP framework that combines the **developer experience of Laravel**, the **robustness of Symfony**, and the **power of PHP 8.5** — all without compromise.  
+It’s designed for **production-grade applications**, not tutorials or demos.
+
+---
+
+## ✨ Key Features
+
+- **⚙️ Built on PSR Standards**  
+  Full support for **PSR-7 (HTTP)**, **PSR-11 (Container)**, **PSR-15 (Middleware)**, and **PSR-3 (Logger)**.  
+  Interoperability at its core — use any compliant library or component you prefer.
+
+- **🧩 Attribute-Based Design**  
+  Fully powered by **PHP Attributes**, bringing clean syntax and native reflection instead of verbose annotations or configuration files.
+
+- **🔓 Not Locked into One Ecosystem**  
+  You’re free to choose your tools. Larafony works seamlessly with:
+    - **Inertia.js**
+    - **Vue.js**
+    - **Blade**
+    - **Twig**
+
+- **🪶 Minimal Dependencies**  
+  A **minimal `composer.json`** — PSR packages only. No unnecessary framework bloat.
+
+- **🧱 Custom Middleware Stack**  
+  A powerful yet simple **middleware pipeline**, inspired by PSR-15 and fine-tuned for performance.
+
+- **📊 Built-in Backend Analytics**  
+  Privacy-friendly, **cookie-free analytics**, with no dependence on Google or external trackers.
+
+---
+
+## 🚀 Philosophy
+
+> **Larafony** exists for developers who love the elegance of Laravel, the discipline of Symfony, and the freedom of pure PHP.  
+> It’s opinionated where it matters — and unopinionated everywhere else.
+
+- **Production-ready from day one**
+- **Framework-agnostic mindset**
+- **Performance-first architecture**
+- **Readable, modern PHP code**
+
+---
+
+## 🧰 Requirements
+
+- PHP ≥ 8.5
+- Composer
+- PSR-compliant HTTP and container packages (installed automatically)
+
+## 🧭 Roadmap
+
+> Each chapter is developed in a separate branch and includes unit tests using PHPUnit.
+
+### 🧩 Core Foundation
+- [x] Base framework configuration — [Chapter 1](docs/Larafony/chapter1.md)
+- [x] Simple error handling — [Chapter 2](docs/Larafony/chapter_2.md)
+- [x] Simple timer using PSR-20 (Simple Carbon replacement) — [Chapter 3](docs/Larafony/chapter_3.md)
+- [ ] HTTP requests with PSR-7/PSR-17 (Simple Web Kernel) — Chapter 4
+- [ ] Dependency Injection using PSR-11 — Chapter 5
+
+### 🌐 HTTP Layer
+- [ ] Routing using PSR-15 — Chapter 6
+- [ ] HTTP client using PSR-18 (Simple Guzzle replacement) — Chapter 7
+- [ ] Environment variables and configuration — Chapter 8
+
+### ⚙️ Console & Database
+- [ ] Console Kernel — Chapter 9
+- [ ] DBAL Core & Contracts — Chapter 10
+- [ ] MySQL Schema Builder — Chapter 11
+- [ ] MySQL Query Builder — Chapter 12
+- [ ] MySQL Migrations — Chapter 13
+- [ ] ORM — Chapter 14
+
+### 🧱 Application Layer
+- [ ] Logging System (PSR-3) — Chapter 15
+- [ ] Middleware System (PSR-15) — Chapter 16
+- [ ] Advanced Routing — Chapter 17
+- [ ] DTO-based Form Validation — Chapter 18
+
+### 🎨 View Layer
+- [ ] View Core & Contracts — Chapter 19
+- [ ] Custom Blade Parser — Chapter 20
+- [ ] Twig Wrapper — Chapter 21
+- [ ] Inertia.js Middleware (Vue.js SPA) — Chapter 22
+
+### 💥 Error Handling
+- [ ] Advanced Web Error Handling — Chapter 23
+- [ ] Advanced Console Error Handling — Chapter 24
+
+### 🔐 Security & Communication
+- [ ] Encrypted Cookies and Sessions — Chapter 25
+- [ ] Sending Emails (Symfony Mailer) — Chapter 26
+- [ ] Authorization System — Chapter 27
+- [ ] Cache Optimization (PSR-6) — Chapter 28
+- [ ] Event System (PSR-14 and alternatives) — Chapter 29
+- [ ] Jobs and Queues — Chapter 30
+- [ ] Simple WebSockets (almost from scratch) — Chapter 31
+- [ ] PSR — A new way of communication — Chapter 32
+
+### 🧭 Meta
+- [ ] Why Larafony — Comparing with Laravel, Symfony, CodeIgniter — Chapter 33
+
+
+## 🚀 Learn How It’s Built—From Scratch
+
+Interested in **how Larafony is built step by step?**
+
+Check out my full PHP 8.5 course, where I explain everything from architecture to implementation — no magic, just clean code.
+
+👉 Get it now at [masterphp.eu](https://masterphp.eu)
+
+## Additional Resources
+
+- [PSR Standards](https://www.php-fig.org/psr/)
+- [PHPUnit Documentation](https://phpunit.de/)
+- [PHPStan Documentation](https://phpstan.org/)
 - [Composer Documentation](https://getcomposer.org/doc/)