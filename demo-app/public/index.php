--- conflicted
+++ resolved
@@ -4,7 +4,8 @@
 
 use App\Http\Controllers\DemoController;
 use Larafony\Framework\ErrorHandler\ServiceProviders\ErrorHandlerServiceProvider;
-<<<<<<< HEAD
+use Larafony\Framework\ErrorHandler\DetailedErrorHandler;
+use Uri\Rfc3986\Uri;
 use Larafony\Framework\Http\ServiceProviders\HttpServiceProvider;
 use Psr\Http\Message\ServerRequestInterface;
 
@@ -33,24 +34,6 @@
     '/exception' => $controller->handleException($request),
     '/fatal' => $controller->handleFatal($request),
     default => $controller->handleNotFound($request),
-=======
-use Larafony\Framework\ErrorHandler\DetailedErrorHandler;
-use Uri\Rfc3986\Uri;
-
-require_once __DIR__ . '/../vendor/autoload.php';
-
-$container = new Container();
-new ErrorHandlerServiceProvider()->register($container)->boot($container);
-
-$path = new Uri($_SERVER['REQUEST_URI'])->getPath();
-
-match ($path) {
-    '/' => handleHome(),
-    '/error' => handleError(),
-    '/exception' => handleException(),
-    '/fatal' => handleFatal(),
-    default => handleNotFound(),
->>>>>>> b4d0fba6
 };
 
 // Emit PSR-7 response
