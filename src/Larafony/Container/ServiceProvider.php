--- conflicted
+++ resolved
@@ -18,18 +18,12 @@
     }
     public function register(ContainerContract $container): self
     {
-<<<<<<< HEAD
-        foreach ($this->providers as $key => $class) {
-            $key = is_int($key) ? $class : $key;
-            $container->set($key, $class);
-=======
         foreach ($this->providers() as $key => $class) {
             if (is_int($key)) {
                 $container->set($class, $class);
             } else {
                 $container->set($key, $class);
             }
->>>>>>> 519c3451
         }
         return $this;
     }
