<?php

declare(strict_types=1);

namespace Larafony\Framework\ErrorHandler;

use ErrorException;
use Larafony\Framework\Core\Exceptions\NotFoundError;
use Larafony\Framework\ErrorHandler\Contracts\ErrorHandler;
use Larafony\Framework\View\ViewManager;
use Throwable;

class DetailedErrorHandler implements ErrorHandler
{
    public function __construct(
        protected readonly ViewManager $viewManager,
        protected readonly bool $debug = false,
    ) {
    }

    public function handle(Throwable $throwable): void
    {
        $statusCode = $this->getStatusCode($throwable);
        http_response_code($statusCode);

        if ($this->debug) {
            echo $this->renderDebugView($throwable);
        } else {
            echo $this->renderProductionView($statusCode);
        }
    }

    public function register(): void
    {
        set_exception_handler($this->handle(...));

        set_error_handler(static function (int $severity, string $message, string $file, int $line): bool {
            throw new ErrorException($message, 0, $severity, $file, $line);
        });

        register_shutdown_function(function (): void {
            // @codeCoverageIgnoreStart
            $error = error_get_last();
            if ($error !== null && $this->isFatalError($error['type'])) {
                $this->handleFatalError($error);
            }
            // @codeCoverageIgnoreEnd
        });
    }

    /**
     * @param array{type: int, message: string, file: string, line: int} $error
     *
     * @codeCoverageIgnore
     */
    protected function handleFatalError(array $error): void
    {
        http_response_code(500);
        $exception = new ErrorException($error['message'], 0, $error['type'], $error['file'], $error['line']);
        echo $this->renderDebugView($exception);
    }

<<<<<<< HEAD
    protected function isFatalError(int $type): bool
=======
    /**
     * @codeCoverageIgnore
     */
    private function isFatalError(int $type): bool
>>>>>>> 27b01c1d
    {
        return in_array($type, [E_ERROR, E_PARSE, E_CORE_ERROR, E_COMPILE_ERROR, E_USER_ERROR], true);
    }

    protected function renderDebugView(Throwable $exception): string
    {
        $backtrace = new Backtrace();
        $trace = $backtrace->generate($exception);

        $frames = array_map($this->mapFrame(...), $trace->frames);

        return $this->viewManager->make('errors.debug', [
            'exception' => [
                'class' => $exception::class,
                'message' => $exception->getMessage(),
                'code' => $exception->getCode(),
                'file' => $exception->getFile(),
                'line' => $exception->getLine(),
            ],
            'backtrace' => $frames,
        ])->render()->getBody()->__toString();
    }

    /**
     * @return array<string, mixed>
     */
    protected function mapFrame(TraceFrame $frame): array
    {
        return [
            'file' => $frame->file,
            'line' => $frame->line,
            'class' => $frame->class,
            'function' => $frame->function,
            'snippet' => [
                'lines' => $frame->snippet->lines,
                'errorLine' => $frame->snippet->errorLine,
            ],
        ];
    }

    protected function renderProductionView(int $statusCode): string
    {
        $view = match ($statusCode) {
            404 => 'errors.404',
            default => 'errors.500'
        };

        return $this->viewManager->make($view)->render()->getBody()->__toString();
    }

    protected function getStatusCode(Throwable $exception): int
    {
        return match (true) {
            $exception instanceof NotFoundError => 404,
            default => 500
        };
    }
}<|MERGE_RESOLUTION|>--- conflicted
+++ resolved
@@ -60,18 +60,6 @@
         echo $this->renderDebugView($exception);
     }
 
-<<<<<<< HEAD
-    protected function isFatalError(int $type): bool
-=======
-    /**
-     * @codeCoverageIgnore
-     */
-    private function isFatalError(int $type): bool
->>>>>>> 27b01c1d
-    {
-        return in_array($type, [E_ERROR, E_PARSE, E_CORE_ERROR, E_COMPILE_ERROR, E_USER_ERROR], true);
-    }
-
     protected function renderDebugView(Throwable $exception): string
     {
         $backtrace = new Backtrace();
@@ -125,4 +113,12 @@
             default => 500
         };
     }
+
+    /**
+     * @codeCoverageIgnore
+     */
+    private function isFatalError(int $type): bool
+    {
+        return in_array($type, [E_ERROR, E_PARSE, E_CORE_ERROR, E_COMPILE_ERROR, E_USER_ERROR], true);
+    }
 }