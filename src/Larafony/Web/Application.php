<?php

declare(strict_types=1);

namespace Larafony\Framework\Web;

use Larafony\Framework\Container\Container;
use Larafony\Framework\Container\Contracts\ContainerContract;
use Larafony\Framework\Container\Contracts\ServiceProviderContract;
use Larafony\Framework\Http\Factories\ServerRequestFactory;

final class Application extends Container
{
    protected static ?self $instance = null;
    protected function __construct(public private(set) readonly ?string $base_path = null)
    {
        parent::__construct();
        $this->set(ContainerContract::class, $this);
        if ($this->base_path !== null) {
            $this->bind('base_path', $this->base_path);
        }
    }

    public static function empty(): void
    {
        self::$instance = null;
    }

    public static function instance(?string $base_path = null): Application
    {
        self::$instance ??= new self($base_path);
        return self::$instance;
    }

    public function withRoutes(callable $callback): self
    {
        $kernel = $this->get(Kernel::class);
        $kernel->withRoutes($callback);
        return $this;
    }

    /**
     * @param array<int, class-string<ServiceProviderContract>> $serviceProviders
     */
    public function withServiceProviders(array $serviceProviders): self
    {
        array_walk(
            $serviceProviders,
            fn (string $provider) => $this->get($provider)->register($this)->boot($this),
        );
        return $this;
    }

    public function run(?callable $exitCallback = null): void
    {
<<<<<<< HEAD
        $kernel = $this->get(Kernel::class);
        $request = $this->get(ServerRequestFactory::class)->createServerRequestFromGlobals();
        $response = $kernel->handle($request, $exitCallback);
        echo $response->getBody()->getContents();
=======
        // Emit status line
        header(sprintf(
            'HTTP/%s %d %s',
            $response->getProtocolVersion(),
            $response->getStatusCode(),
            $response->getReasonPhrase(),
        ), true, $response->getStatusCode());

        // Emit headers
        foreach ($response->getHeaders() as $name => $values) {
            foreach ($values as $value) {
                header(sprintf('%s: %s', $name, $value), false);
            }
        }

        // Emit body
        echo $response->getBody();
>>>>>>> 2853ec3f
    }

    public static function empty(): void
    {
        self::$instance = null;
    }
}<|MERGE_RESOLUTION|>--- conflicted
+++ resolved
@@ -53,34 +53,9 @@
 
     public function run(?callable $exitCallback = null): void
     {
-<<<<<<< HEAD
         $kernel = $this->get(Kernel::class);
         $request = $this->get(ServerRequestFactory::class)->createServerRequestFromGlobals();
         $response = $kernel->handle($request, $exitCallback);
         echo $response->getBody()->getContents();
-=======
-        // Emit status line
-        header(sprintf(
-            'HTTP/%s %d %s',
-            $response->getProtocolVersion(),
-            $response->getStatusCode(),
-            $response->getReasonPhrase(),
-        ), true, $response->getStatusCode());
-
-        // Emit headers
-        foreach ($response->getHeaders() as $name => $values) {
-            foreach ($values as $value) {
-                header(sprintf('%s: %s', $name, $value), false);
-            }
-        }
-
-        // Emit body
-        echo $response->getBody();
->>>>>>> 2853ec3f
-    }
-
-    public static function empty(): void
-    {
-        self::$instance = null;
     }
 }