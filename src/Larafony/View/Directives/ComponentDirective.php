<?php

declare(strict_types=1);

namespace Larafony\Framework\View\Directives;

use Larafony\Framework\Console\Input\ValueCaster;
use Larafony\Framework\View\Engines\BladeAdapter;

class ComponentDirective extends Directive
{
    public function compile(string $content): string
    {
        // named slots (@slot('name'))
        $content = $this->compilePattern(
            '/\@slot\([\'"](.*?)[\'"]\)(.*?)\@endslot/s',
            $content,
            function ($matches) {
                $slotName = $matches[1];
                $slotContent = $this->compileComponents($matches[2]);
                return "<?php \$__slot_component = \$__component; ob_start(); ?>
{$slotContent}<?php \$__slot_component->withNamedSlot('{$slotName}', trim(ob_get_clean())); ?>";
            }
        );

        // render components and nested children
        return $this->compileComponents($content);
    }

    public function getPhpCompiledString(
        string $varName,
        string $componentName,
        string $attributes,
        string $compiledSlot
    ): string {
        /** @var BladeAdapter $adapter */
        $adapter = BladeAdapter::buildDefault();
        $namespace = rtrim($adapter->componentNamespace, '\\');
        return "<?php
                    \$__prev_component = \$__component ?? null;
                    {$varName} = new {$namespace}\\{$componentName}({$attributes});
                    \$__component = {$varName};
                    ob_start();
                    ?>{$compiledSlot}<?php
                    \$__component->withSlot(trim(ob_get_clean()));
                    echo \$__component->render();
                    \$__component = \$__prev_component;
                ?>";
    }

    /**
     * @param array<int|string, mixed> $attributes
     */
    public function implodeParsedAttributes(array $attributes): string
    {
        return implode(
            ', ',
            array_map(
                function ($key, $attrData) {
                    $value = $attrData['value'] |> $this->castBool(...);
                    $isBound = $attrData['bound'];

                    // If bound (e.g., :title="$title"), output the variable without quotes
                    if ($isBound) {
                        return "{$key}: {$value}";
                    }

                    // Regular attribute, wrap in quotes
                    return "{$key}: '{$value}'";
                },
                array_keys($attributes),
                $attributes
            )
        );
    }

    private function compileComponents(string $content): string
    {
        static $globalCounter = 0;

        return preg_replace_callback(
            '/\<x-([^>]+)(?:\s([^>]*))?\>(.*?)\<\/x-\1\>/s',
            function ($matches) use (&$globalCounter) {
                $globalCounter++;
                $uniqueId = $globalCounter . '_' . substr(md5($matches[0]), 0, 8);

                $componentName = $this->formatComponentName($matches[1]);
                $attributes = $this->parseAttributes($matches[2]);
                $slot = $matches[3];

                $varName = "\$__component_{$uniqueId}";

                // First recursively compile nested components
                $compiledSlot = $this->compileComponents($slot);

                return $this->getPhpCompiledString($varName, $componentName, $attributes, $compiledSlot);
            },
            $content
        ) ?? '';
    }

    private function parseAttributes(string $attributesString): string
    {
        // Match both regular attributes and bound attributes (:attribute)
        preg_match_all('/:?(\w+)=[\'"](.*?)[\'"]/', $attributesString, $matches, PREG_SET_ORDER);

        $attributes = [];
        array_walk($matches, function (&$match) use (&$attributes): void {
            $fullMatch = $match[0];
            $key = $match[1];
            $value = $match[2];

            // Check if this is a bound attribute (starts with :)
            $isBound = str_starts_with($fullMatch, ':');

            if (! $isBound) {
                $value = $this->castBool($value);
            }

            $attributes[$key] = [
                'value' => $value,
                'bound' => $isBound,
            ];
        });

        return $this->implodeParsedAttributes($attributes);
    }

    private function castBool(mixed $value): mixed
    {
        $booleans = ['true', 'false'];
        return in_array($value, $booleans, true) ? ValueCaster::cast($value) : $value;
    }

    private function formatComponentName(string $name): string
    {
        $name = str_replace('-', ' ', $name);
        $name = ucwords($name);
        return str_replace(' ', '', $name);
    }
<<<<<<< HEAD

    /**
     * @param array<int|string, mixed> $attributes
     */
=======
>>>>>>> 8642fe98
}<|MERGE_RESOLUTION|>--- conflicted
+++ resolved
@@ -138,11 +138,4 @@
         $name = ucwords($name);
         return str_replace(' ', '', $name);
     }
-<<<<<<< HEAD
-
-    /**
-     * @param array<int|string, mixed> $attributes
-     */
-=======
->>>>>>> 8642fe98
 }