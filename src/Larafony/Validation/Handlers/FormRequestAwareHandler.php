<?php

declare(strict_types=1);

namespace Larafony\Framework\Validation\Handlers;

use Larafony\Framework\Container\Contracts\ContainerContract;
use Larafony\Framework\Http\Factories\ServerRequestFactory;
use Larafony\Framework\Routing\Basic\Handlers\ParameterResolver;
use Larafony\Framework\Routing\Contracts\PreResolutionHookContract;
use Larafony\Framework\Validation\Helpers\FormRequestFactory;
use Larafony\Framework\Validation\Helpers\FormRequestTypeDetector;
use Psr\Http\Message\ResponseInterface;
use Psr\Http\Message\ServerRequestInterface;
use Psr\Http\Server\RequestHandlerInterface;
use ReflectionMethod;

/**
 * Route handler with automatic FormRequest validation.
 *
 * Extends basic routing with FormRequest support without modifying existing code.
 * Acts as a facade for validation helpers.
 *
 * Complexity: 5 (facade pattern)
 */
final class FormRequestAwareHandler implements RequestHandlerInterface, PreResolutionHookContract
{
    private string $class;
    private string $method;
    private FormRequestTypeDetector $typeDetector;
    private FormRequestFactory $factory;
    private ParameterResolver $parameterResolver;

    public function __construct(
        string $class,
        string $method,
        private readonly ContainerContract $container,
        ?FormRequestTypeDetector $typeDetector = null,
        ?FormRequestFactory $factory = null,
        ?ParameterResolver $parameterResolver = null,
    ) {
        $this->typeDetector = $typeDetector ?? new FormRequestTypeDetector();
        $this->factory = $factory ?? new FormRequestFactory(new ServerRequestFactory());
        $this->parameterResolver = $parameterResolver ?? new ParameterResolver();

        $this->class = $class;
        $this->method = $method;
    }

    public function beforeResolution(ServerRequestInterface $request, callable $callable): ServerRequestInterface
    {
        $reflection = new ReflectionMethod($this->class, $this->method);
        $formRequestClass = $this->typeDetector->detect($reflection);

        if ($formRequestClass) {
            $formRequest = $this->factory->create($formRequestClass, $request);
            $formRequest->populateProperties();
            $formRequest->validate();

            // Add validated FormRequest to attributes (will be picked up by ParameterResolver)
            foreach ($reflection->getParameters() as $param) {
                $type = $param->getType();
                if ($type instanceof \ReflectionNamedType && $type->getName() === $formRequestClass) {
                    $request = $request->withAttribute($param->getName(), $formRequest);
                    break;
                }
            }
        }

        return $request;
    }

    public function handle(ServerRequestInterface $request): ResponseInterface
    {
        $instance = $this->container->get($this->class);
        $reflection = new \ReflectionMethod($this->class, $this->method);
        $callable = [$instance, $this->method];

        // ParameterResolver will call beforeResolution() hook automatically
<<<<<<< HEAD
        /** @phpstan-ignore-next-line $arguments */
=======
        /** @phpstan-ignore-next-line */
>>>>>>> 8642fe98
        $arguments = $this->parameterResolver->resolve($reflection, $request, $this, $callable);

        return $instance->{$this->method}(...$arguments);
    }
}<|MERGE_RESOLUTION|>--- conflicted
+++ resolved
@@ -77,11 +77,7 @@
         $callable = [$instance, $this->method];
 
         // ParameterResolver will call beforeResolution() hook automatically
-<<<<<<< HEAD
-        /** @phpstan-ignore-next-line $arguments */
-=======
         /** @phpstan-ignore-next-line */
->>>>>>> 8642fe98
         $arguments = $this->parameterResolver->resolve($reflection, $request, $this, $callable);
 
         return $instance->{$this->method}(...$arguments);
