<?php

declare(strict_types=1);

namespace Larafony\Framework\Database\Base\Contracts;

interface ConnectionContract
{
    public function connect(): void;

    /**
     * @param array<string|int, string|float|int|null> $params
     */
    public function query(string $sql, array $params = []): \PDOStatement;

    /**
     * @return array<int, int|false>
     */
    public function getConnectionOptions(): array;

    public function getLastInsertId(): ?string;

    public function quote(int|float|string|bool|null $value): string;
<<<<<<< HEAD
=======

    /**
     * Execute a SELECT query and return all results
     * Cursor is automatically closed after fetching
     *
     * @param string $sql
     * @param array<int, mixed> $params
     *
     * @return array<int, array<string, mixed>>
     */
    public function select(string $sql, array $params = []): array;

    /**
     * Execute an INSERT/UPDATE/DELETE query and return affected rows
     * Cursor is automatically closed after getting row count
     *
     * @param string $sql
     * @param array<int, mixed> $params
     *
     * @return int Number of affected rows
     */
    public function execute(string $sql, array $params = []): int;
>>>>>>> 1b63b449
}<|MERGE_RESOLUTION|>--- conflicted
+++ resolved
@@ -21,8 +21,6 @@
     public function getLastInsertId(): ?string;
 
     public function quote(int|float|string|bool|null $value): string;
-<<<<<<< HEAD
-=======
 
     /**
      * Execute a SELECT query and return all results
@@ -45,5 +43,4 @@
      * @return int Number of affected rows
      */
     public function execute(string $sql, array $params = []): int;
->>>>>>> 1b63b449
 }